--- conflicted
+++ resolved
@@ -38,11 +38,7 @@
 from zato.common.odb.model import APIKeySecurity, Cluster, DeployedService, DeploymentPackage, DeploymentStatus, HTTPBasicAuth, \
      HTTPSOAP, HTTSOAPAudit, JWT, OAuth, Server, Service, TechnicalAccount, TLSChannelSecurity, XPathSecurity, WSSDefinition, \
      VaultConnection
-<<<<<<< HEAD
-from zato.common.odb import ping_queries, query, query_ps_subscription
-=======
-from zato.common.odb import get_ping_query, query
->>>>>>> d979f283
+from zato.common.odb import get_ping_query, query, query_ps_subscription
 from zato.common.util import current_host, get_component_name, get_engine_url, get_http_json_channel, get_http_soap_channel, \
      parse_extra_into_dict, parse_tls_channel_security_definition
 
@@ -143,11 +139,15 @@
 
     def _create_engine(self, engine_url, config, extra):
         if 'mxodbc' in engine_url:
-            config_data = {}
-
-            config_data['Server_Connection'] = {}
-            config_data['Logging'] = {}
-            config_data['Integration'] = {}
+
+            from mx.ODBCConnect.Client import ServerSession as mxServerSession
+            from mx.ODBCConnect.Error import OperationalError
+
+            config_data = {
+                'Server_Connection': {},
+                'Logging': {},
+                'Integration': {},
+            }
 
             config_data['Server_Connection']['host'] = config['host']
             config_data['Server_Connection']['port'] = config['port']
@@ -175,7 +175,7 @@
     def on_checkout(self, dbapi_conn, conn_record, conn_proxy):
         if self.has_debug:
             self.logger.debug('Checked out dbapi_conn:%s, conn_record:%s, conn_proxy:%s',
-                msg, dbapi_conn, conn_record, conn_proxy)
+                dbapi_conn, conn_record, conn_proxy)
 
         self.checkouts += 1
         self.logger.debug('co-cin-diff %d-%d-%d', self.checkouts, self.checkins, self.checkouts - self.checkins)
