--- conflicted
+++ resolved
@@ -25,14 +25,8 @@
      DeliveryPayload, ElasticSearch, JSONPointer, HTTPBasicAuth, HTTPSOAP, HTTSOAPAudit, IMAP, IntervalBasedJob, Job, \
      MsgNamespace, NotificationOpenStackSwift as NotifOSS, NotificationSQL as NotifSQL, NTLM, OAuth, OpenStackSecurity, \
      OpenStackSwift, OutgoingAMQP, OutgoingFTP, OutgoingWMQ, OutgoingZMQ, PubSubConsumer, PubSubProducer, PubSubTopic, \
-<<<<<<< HEAD
-     SecurityBase, Server, Service, SMTP, Solr, SQLConnectionPool, TechnicalAccount, TLSCACert, TLSKeyCertSecurity, WSSDefinition, \
-     XPath, XPathSecurity
-=======
-     RBACClientRole, RBACPermission, RBACRole, RBACRolePermission, SecurityBase, Server, Service, SMTP, Solr, SQLConnectionPool, \
-     TechnicalAccount, TLSKeyCertSecurity, WSSDefinition, XPath, XPathSecurity
->>>>>>> 03e89ade
-
+     RBACClientRole, RBACPermission, RBACRole, RBACRolePermission, SecurityBase, Server, Service, SMTP, Solr, \
+     SQLConnectionPool, TechnicalAccount, TLSCACert, TLSKeyCertSecurity, WSSDefinition, XPath, XPathSecurity
 
 logger = logging.getLogger(__name__)
 
