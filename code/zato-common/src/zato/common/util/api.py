# -*- coding: utf-8 -*-

"""
Copyright (C) 2023, Zato Source s.r.o. https://zato.io

Licensed under AGPLv3, see LICENSE.txt for terms and conditions.
"""

# stdlib
import copy
import errno
import gc
import importlib.util
import inspect
import linecache
import logging
import os
import random
import re
import signal
import threading
import socket
import sys
import unicodedata
from ast import literal_eval
from base64 import b64decode
from binascii import hexlify as binascii_hexlify
from contextlib import closing
from datetime import datetime, timedelta
from getpass import getuser as getpass_getuser
from glob import glob
from hashlib import sha256
from inspect import isfunction, ismethod
from itertools import tee, zip_longest
from io import StringIO
from logging.config import dictConfig
from operator import itemgetter
from os.path import abspath, isabs, join
from pathlib import Path
from pprint import pprint as _pprint, PrettyPrinter
from string import Template
from subprocess import Popen, PIPE
from tempfile import NamedTemporaryFile, gettempdir
from threading import current_thread
from time import sleep
from traceback import format_exc
from uuid import uuid4

# Bunch
from bunch import Bunch, bunchify

# ciso8601
try:
    from ciso8601 import parse_datetime # type: ignore
except ImportError:
    from dateutil.parser import parse as parse_datetime

# This is a forward declaration added for the benefit of other callers
parse_datetime = parse_datetime

# datetutil
from dateutil.parser import parse as dt_parse

# gevent
from gevent import sleep as gevent_sleep, spawn, Timeout
from gevent.greenlet import Greenlet
from gevent.hub import Hub

# lxml
from lxml import etree

# OpenSSL
from OpenSSL import crypto

# portalocker
try:
    import portalocker
    has_portalocker = True
except ImportError:
    has_portalocker = False

# pytz
import pytz

# requests
import requests

# SQLAlchemy
import sqlalchemy as sa
from sqlalchemy import orm

# Texttable
from texttable import Texttable

# YAML
import yaml

# Python 2/3 compatibility
from builtins import bytes
from zato.common.ext.future.utils import iteritems, raise_
from zato.common.py23_.past.builtins import basestring, cmp, reduce, unicode
from six import PY3
from six.moves.urllib.parse import urlparse
from zato.common.py23_ import ifilter, izip
from zato.common.py23_.spring_ import CAValidatingHTTPSConnection, SSLClientTransport

if PY3:
    from functools import cmp_to_key

# Zato
from zato.common.api import CHANNEL, CLI_ARG_SEP, DATA_FORMAT, engine_def, engine_def_sqlite, HL7, KVDB, MISC, \
     SECRET_SHADOW, SIMPLE_IO, TLS, TRACE1, zato_no_op_marker, ZATO_NOT_GIVEN, ZMQ
from zato.common.broker_message import SERVICE
from zato.common.const import SECRETS, ServiceConst
from zato.common.crypto.api import CryptoManager
from zato.common.exception import ZatoException
from zato.common.ext.configobj_ import ConfigObj
from zato.common.ext.validate_ import is_boolean, is_integer, VdtTypeError
from zato.common.json_internal import dumps, loads
from zato.common.odb.model import Cluster, HTTPBasicAuth, HTTPSOAP, Server
from zato.common.util.config import enrich_config_from_environment
from zato.common.util.tcp import get_free_port, is_port_taken, wait_for_zato_ping, wait_until_port_free, wait_until_port_taken
from zato.common.util.eval_ import as_bool, as_list
from zato.common.util.file_system import fs_safe_name, fs_safe_now
from zato.common.util.logging_ import ColorFormatter
from zato.common.util.open_ import open_r, open_w
from zato.hl7.parser import get_payload_from_request as hl7_get_payload_from_request

# ################################################################################################################################

if 0:
    from typing import Iterable as iterable
    from zato.client import ZatoClient
    from zato.common.typing_ import any_, anydict, callable_, dictlist, intlist, listnone, strlist, strlistnone, strnone, strset
    iterable = iterable

# ################################################################################################################################

random.seed()

# ################################################################################################################################

logger = logging.getLogger(__name__)
logging.addLevelName(TRACE1, 'TRACE1')

_repr_template = Template('<$class_name at $mem_loc$attrs>')
_uncamelify_re = re.compile(r'((?<=[a-z])[A-Z]|(?<!\A)[A-Z](?=[a-z]))')

_epoch = datetime.utcfromtimestamp(0) # Start of UNIX epoch

cid_symbols = '0123456789abcdefghjkmnpqrstvwxyz'
encode_cid_symbols = {idx: elem for (idx, elem) in enumerate(cid_symbols)}
cid_base = len(cid_symbols)

# ################################################################################################################################

# For pyflakes
ColorFormatter = ColorFormatter
fs_safe_now = fs_safe_now

# ################################################################################################################################

asbool = as_bool
aslist = as_list

# ################################################################################################################################

_data_format_json      = DATA_FORMAT.JSON
_data_format_json_like = DATA_FORMAT.JSON, DATA_FORMAT.DICT
_data_format_hl7_v2    = HL7.Const.Version.v2.id

# ################################################################################################################################

# Kept here for backward compatibility
get_free_port = get_free_port
is_port_taken = is_port_taken
wait_until_port_free = wait_until_port_free
wait_until_port_taken = wait_until_port_taken

# ################################################################################################################################

class ModuleCtx:
    PID_To_Port_Pattern = 'zato-ipc-port-{cluster_name}-{server_name}-{pid}.txt'

# ################################################################################################################################

# We can initialize it once per process here
_hostname = socket.gethostname()
_fqdn = socket.getfqdn()
_current_host = '{}/{}'.format(_hostname, _fqdn)
_current_user = getpass_getuser()

# ################################################################################################################################

TLS_KEY_TYPE = {
    crypto.TYPE_DSA: 'DSA',
    crypto.TYPE_RSA: 'RSA'
}

# ################################################################################################################################

def is_encrypted(data:'str | bytes') -> 'bool':

    # Zato
    from zato.common.const import SECRETS

    if isinstance(data, bytes):
        data = data.decode('utf8')
    elif not isinstance(data, str):
        data = str(data)

    result = data.startswith(SECRETS.Encrypted_Indicator)
    return result

# ################################################################################################################################

def is_method(class_, func=isfunction if PY3 else ismethod):
    return func(class_)

# ################################################################################################################################

def absjoin(base, path):
    """ Turns a path into an absolute path if it's relative to the base location. If the path is already an absolute path,
    it is returned as-is.
    """
    if isabs(path):
        return path

    return abspath(join(base, path))

# ################################################################################################################################

def absolutize(path, base=''):
    """ Turns a relative path into an absolute one or returns it as is if it's already absolute.
    """
    if not isabs(path):
        path = os.path.expanduser(path)

    if not isabs(path):
        path = os.path.normpath(os.path.join(base, path))

    return path

# ################################################################################################################################

def current_host():
    return _current_host

# ################################################################################################################################

def current_user(_getpass_getuser=getpass_getuser):
    return _getpass_getuser()

# ################################################################################################################################

def pprint(obj):
    """ Pretty-print an object into a string buffer.
    """
    # Get dicts' items.
    if hasattr(obj, 'items'):
        obj = sorted(obj.items())

    buf = StringIO()
    _pprint(obj, buf)

    value = buf.getvalue()
    buf.close()

    return value

# ################################################################################################################################

def get_zato_command():
    """ Returns the full path to the 'zato' command' in a buildout environment.
    """
    return os.path.join(os.path.dirname(sys.executable), 'zato')

# ################################################################################################################################

def object_attrs(_object, ignore_double_underscore, to_avoid_list, sort):
    attrs = dir(_object)

    if ignore_double_underscore:
        attrs = ifilter(lambda elem: not elem.startswith('__'), attrs)

    _to_avoid_list = getattr(_object, to_avoid_list, None) # Don't swallow exceptions
    if _to_avoid_list is not None:
        attrs = ifilter(lambda elem: not elem in _to_avoid_list, attrs)

    if sort:
        attrs = sorted(attrs)

    return attrs

# ################################################################################################################################

def make_repr(_object, ignore_double_underscore=True, to_avoid_list='repr_to_avoid', sort=True):
    """ Makes a nice string representation of an object, suitable for logging purposes.
    """
    attrs = object_attrs(_object, ignore_double_underscore, to_avoid_list, sort)
    buff = StringIO()

    for attr in attrs:
        attr_obj = getattr(_object, attr)
        if not callable(attr_obj):
            buff.write('; %s:%r' % (attr, attr_obj))

    out = _repr_template.safe_substitute(
        class_name=_object.__class__.__name__, mem_loc=hex(id(_object)), attrs=buff.getvalue())
    buff.close()

    return out

# ################################################################################################################################

def to_form(_object):
    """ Reads public attributes of an object and creates a dictionary out of it;
    handy for providing initial data to a Django form which isn't backed by
    a true Django model.
    """
    out = {}
    attrs = object_attrs(_object, True, 'repr_to_avoid', False)
    for attr in attrs:
        out[attr] = getattr(_object, attr)

    return out

# ################################################################################################################################

def get_lb_client(is_tls_enabled, lb_host, lb_agent_port, ssl_ca_certs, ssl_key_file, ssl_cert_file, timeout):
    """ Returns an SSL XML-RPC client to the load-balancer.
    """
    from zato.agent.load_balancer.client import LoadBalancerAgentClient, TLSLoadBalancerAgentClient

    http_proto = 'https' if is_tls_enabled else 'http'
    agent_uri = '{}://{}:{}/RPC2'.format(http_proto, lb_host, lb_agent_port)

    if is_tls_enabled:
        if sys.version_info >= (2, 7):
            class Python27CompatTransport(SSLClientTransport):
                def make_connection(self, host):
                    return CAValidatingHTTPSConnection(
                        host, strict=self.strict, ca_certs=self.ca_certs,
                        keyfile=self.keyfile, certfile=self.certfile, cert_reqs=self.cert_reqs,
                        ssl_version=self.ssl_version, timeout=self.timeout)
            transport = Python27CompatTransport
        else:
            transport = None

        return TLSLoadBalancerAgentClient(
            agent_uri, ssl_ca_certs, ssl_key_file, ssl_cert_file, transport=transport, timeout=timeout)
    else:
        return LoadBalancerAgentClient(agent_uri)

# ################################################################################################################################

def tech_account_password(password_clear, salt):
    return sha256(password_clear+ ':' + salt).hexdigest()

# ################################################################################################################################

def new_cid(bytes:'int'=12, needs_padding:'bool'=False, _random:'callable_'=random.getrandbits) -> 'str':
    """ Returns a new 96-bit correlation identifier. It is not safe to use the ID
    for any cryptographical purposes; it is only meant to be used as a conveniently
    formatted ticket attached to each of the requests processed by Zato servers.
    """
    # Note that we need to convert bytes to bits here ..
    out = hex(_random(bytes * 8))[2:]

    # .. and that we optionally ensure it is always 24 characters on output ..
    if needs_padding:
        out = out.ljust(24, 'a')

    # .. return the output to the caller.
    return out

# ################################################################################################################################

def get_user_config_name(name:'str') -> 'str':
    items = name.split(os.sep)
    file_name = items[-1]
    return file_name.split('.')[0]

# ################################################################################################################################

def _get_config(
    *,
    conf, # type: ConfigObj
    config_name, # type: str
    bunchified, # type: bool
    needs_user_config, # type: bool
    repo_location=None # type: strnone
) -> 'Bunch | ConfigObj':

    conf = bunchify(conf) if bunchified else conf # type: ignore

    if needs_user_config:
        conf.user_config_items = {} # type: ignore

        user_config = conf.get('user_config')
        if user_config:
            for name, path in user_config.items(): # type: ignore
                path = absolutize(path, repo_location)
                if not os.path.exists(path):
                    logger.warning('User config not found `%s`, name:`%s`', path, name)
                else:
                    user_conf = ConfigObj(path)
                    user_conf = bunchify(user_conf) if bunchified else user_conf
                    conf.user_config_items[name] = user_conf # type: ignore

    # At this point, we have a Bunch instance that contains
    # the contents of the file. Now, we need to enrich it
    # with values that may be potentially found in the environment.
    if isinstance(conf, Bunch):
        conf = enrich_config_from_environment(config_name, conf) # type: ignore

    return conf # type: ignore

# ################################################################################################################################

def get_config(
    repo_location,   # type: str
    config_name,     # type: str
    bunchified=True, # type: bool
    needs_user_config=True, # type: bool
    crypto_manager=None,    # type: CryptoManager | None
    secrets_conf=None,      # type: any_
    raise_on_error=False,   # type: bool
    log_exception=True,     # type: bool
    require_exists=True,    # type: bool
    conf_location=None      # type: strnone
) -> 'Bunch | ConfigObj':
    """ Returns the configuration object. Will load additional user-defined config files, if any are available.
    """

    # Default output to produce
    result = Bunch()

    try:
        if not conf_location:
            conf_location = os.path.join(repo_location, config_name)
            conf_location = os.path.abspath(conf_location)

        if require_exists:
            if not os.path.exists(conf_location):
                raise Exception(f'Path does not exist -> `{conf_location}`', )

        logger.info('Getting configuration from `%s`', conf_location)
        conf = ConfigObj(conf_location, zato_crypto_manager=crypto_manager, zato_secrets_conf=secrets_conf)
        result = _get_config(
            conf=conf,
            config_name=config_name,
            bunchified=bunchified,
            needs_user_config=needs_user_config,
            repo_location=repo_location
        )
    except Exception:
        if log_exception:
            logger.warning('Error while reading %s from %s; e:`%s`', config_name, repo_location, format_exc())
        if raise_on_error:
            raise
        else:
            return result
    else:
        return result

# ################################################################################################################################

def get_config_from_file(conf_location, config_name):
    return get_config(repo_location=None, config_name=config_name, conf_location=conf_location)

# ################################################################################################################################

def set_up_logging(repo_location:'str') -> 'None':
    with open_r(os.path.join(repo_location, 'logging.conf')) as f:
        dictConfig(yaml.load(f, yaml.FullLoader))

# ################################################################################################################################

def get_config_from_string(data):
    """ A simplified version of get_config which creates a config object from string, skipping any user-defined config files.
    """
    buff = StringIO()
    _ = buff.write(data)
    _ = buff.seek(0)

    conf = ConfigObj(buff)
    out = _get_config(conf=conf, config_name='', bunchified=True, needs_user_config=False)

    buff.close()
    return out

# ################################################################################################################################

def get_current_user():
    return _current_user

# ################################################################################################################################

def service_name_from_impl(impl_name):
    """ Turns a Zato internal service's implementation name into a shorter
    service name
    """
    return impl_name.replace('server.service.internal.', '')

# ################################################################################################################################

def deployment_info(method, object_, timestamp, fs_location, remote_host='', remote_user='', should_deploy_in_place=False):
    """ Returns a JSON document containing information who deployed a service
    onto a server, where from and when it was.
    """
    return {
        'method': method,
        'object': object_,
        'timestamp': timestamp,
        'fs_location':fs_location,
        'remote_host': remote_host or os.environ.get('SSH_CONNECTION', ''),
        'remote_user': remote_user,
        'current_host': current_host(),
        'current_user': get_current_user(),
        'should_deploy_in_place': should_deploy_in_place
    }

# ################################################################################################################################

def get_body_payload(body):
    body_children_count = body[0].countchildren()

    if body_children_count == 0:
        body_payload = None
    elif body_children_count == 1:
        body_payload = body[0].getchildren()[0]
    else:
        body_payload = body[0].getchildren()

    return body_payload

# ################################################################################################################################

def payload_from_request(json_parser, cid, request, data_format, transport, channel_item=None):
    """ Converts a raw request to a payload suitable for usage with SimpleIO.
    """
    if request is not None:

        #
        # JSON and dicts
        #

        if data_format in _data_format_json_like:

            if not request:
                return ''

            if isinstance(request, basestring) and data_format == _data_format_json:
                try:
                    request_bytes = request if isinstance(request, bytes) else request.encode('utf8')
                    try:
                        payload = json_parser.parse(request_bytes)
                    except ValueError:
                        payload = request_bytes
                    if hasattr(payload, 'as_dict'):
                        payload = payload.as_dict()
                except ValueError:
                    logger.warning('Could not parse request as JSON:`%s`, (%s), e:`%s`', request, type(request), format_exc())
                    raise
            else:
                payload = request

        #
        # HL7 v2
        #
        elif data_format == _data_format_hl7_v2:

            payload = hl7_get_payload_from_request(
                request,
                channel_item['data_encoding'],
                channel_item['hl7_version'],
                channel_item['json_path'],
                channel_item['should_parse_on_input'],
                channel_item['should_validate']
            )

        #
        # Other data formats
        #
        else:
            payload = request
    else:
        payload = request

    return payload

# ################################################################################################################################

BZ2_EXTENSIONS = ('.tar.bz2', '.tbz')
XZ_EXTENSIONS = ('.tar.xz', '.txz', '.tlz', '.tar.lz', '.tar.lzma')
ZIP_EXTENSIONS = ('.zip', '.whl')
TAR_EXTENSIONS = ('.tar.gz', '.tgz', '.tar')
ARCHIVE_EXTENSIONS = (ZIP_EXTENSIONS + BZ2_EXTENSIONS + TAR_EXTENSIONS + XZ_EXTENSIONS)

# ################################################################################################################################

def splitext(path):
    """Like os.path.splitext, but take off .tar too"""
    base, ext = os.path.splitext(path)
    if base.lower().endswith('.tar'):
        ext = base[-4:] + ext
        base = base[:-4]
    return base, ext

# ################################################################################################################################

def is_archive_file(name):
    """Return True if `name` is a considered as an archive file."""
    ext = splitext(name)[1].lower()
    if ext in ARCHIVE_EXTENSIONS:
        return True
    return False

# ################################################################################################################################

def is_python_file(name):
    """ Is it a Python file we can import Zato services from?
    """
    for suffix in('py', 'pyw'):
        if name.endswith(suffix):
            return True

# ################################################################################################################################
# ################################################################################################################################

class _DummyLink:
    """ A dummy class for staying consistent with pip's API in certain places
    below.
    """
    def __init__(self, url):
        self.url = url

# ################################################################################################################################
# ################################################################################################################################

class ModuleInfo:
    def __init__(self, file_name, module):
        self.file_name = file_name
        self.module = module

# ################################################################################################################################

def import_module_from_path(file_name, base_dir=None):

    if not os.path.isabs(file_name):
        file_name = os.path.normpath(os.path.join(base_dir, file_name))

    if not os.path.exists(file_name):
        raise ValueError('Module could not be imported, path:`{}` does not exist'.format(file_name))

    _, mod_file = os.path.split(file_name)
    mod_name, _ = os.path.splitext(mod_file)

    # Delete compiled bytecode if it exists so that importlib actually picks up the source module
    for suffix in('c', 'o'):
        path = file_name + suffix
        if os.path.exists(path):
            os.remove(path)

    spec = importlib.util.spec_from_file_location(mod_name, file_name)
    mod = importlib.util.module_from_spec(spec)
    sys.modules[mod_name] = mod
    spec.loader.exec_module(mod)

    return ModuleInfo(file_name, mod)

# ################################################################################################################################

def visit_py_source(
    dir_name,  # type: str
    order_patterns=None # type: strlistnone
) -> 'any_':

    # We enter here if we are not given any patterns on input ..
    if not order_patterns:

        # .. individual Python files will be deployed in this order ..
        order_patterns = [
            'common*',
            'util*',
            'model*',
            '*'
        ]

        # .. now, append the .py extension to each time so that we can find such files below ..
        for idx, elem in enumerate(order_patterns):
            new_item = f'{elem}.py'
            order_patterns[idx] = new_item

    # For storing names of files that we have already deployed,
    # to ensure that there will be no duplicates.
    already_visited:'strset' = set()

    # .. append the default ones, unless they are already there ..
    for default in ['*.py', '*.pyw']:
        if default not in order_patterns:
            order_patterns.append(default)

    for pattern in order_patterns:
        pattern = pattern.strip()
        glob_path = os.path.join(dir_name, pattern)
        for py_path in sorted(glob(glob_path)):
            if py_path in already_visited:
                continue
            else:
                already_visited.add(py_path)
                yield py_path

# ################################################################################################################################

def _os_remove(path):
    """ A helper function so it's easier to mock it in unittests.
    """
    return os.remove(path)

# ################################################################################################################################

def hot_deploy(parallel_server, file_name, path, delete_path=True, notify=True, should_deploy_in_place=False):
    """ Hot-deploys a package if it looks like a Python module or archive.
    """
    logger.debug('About to hot-deploy `%s`', path)
    now = datetime.utcnow()
    di = dumps(deployment_info('hot-deploy', file_name, now.isoformat(), path, should_deploy_in_place=should_deploy_in_place))

    # Insert the package into the DB ..
    package_id = parallel_server.odb.hot_deploy(
        now, di, file_name, open(path, 'rb').read(), parallel_server.id)

    # .. and optionally notify all the servers they're to pick up a delivery
    if notify:
        parallel_server.notify_new_package(package_id)

    if delete_path:
        _os_remove(path)

    return package_id

# ################################################################################################################################

# As taken from http://wiki.python.org/moin/SortingListsOfDictionaries
def multikeysort(items, columns):
    comparers = [((itemgetter(col[1:].strip()), -1) if col.startswith('-') else (itemgetter(col.strip()), 1)) for col in columns]

    def comparer(left, right):
        for fn, mult in comparers:
            result = cmp(fn(left), fn(right))
            if result:
                return mult * result
        else:
            return 0

    if PY3:
        return sorted(items, key=cmp_to_key(comparer))
    else:
        return sorted(items, cmp=comparer)

# ################################################################################################################################

# From http://docs.python.org/release/2.7/library/itertools.html#recipes
def grouper(n, iterable, fillvalue=None) -> 'any_':
    """ grouper(3, 'ABCDEFG', 'x') --> ABC DEF Gxx
    """
    args = [iter(iterable)] * n
    return zip_longest(*args, fillvalue=fillvalue)

# ################################################################################################################################

def translation_name(system1, key1, value1, system2, key2):
    return KVDB.SEPARATOR.join((KVDB.TRANSLATION, system1, key1, value1, system2, key2))

# ################################################################################################################################

def dict_item_name(system, key, value):
    return KVDB.SEPARATOR.join((system, key, value))

# ################################################################################################################################

# From http://docs.python.org/release/2.7/library/itertools.html#recipes
def pairwise(iterable):
    """ s -> (s0,s1), (s1,s2), (s2, s3), ...
    """
    a, b = tee(iterable)
    next(b, None)
    return izip(a, b)

# ################################################################################################################################

def from_local_to_utc(dt, tz_name, dayfirst=True):
    """ What is the UTC time given the local time and the timezone's name?
    """
    if not isinstance(dt, datetime):
        dt = dt_parse(dt, dayfirst=dayfirst)

    dt = pytz.timezone(tz_name).localize(dt)
    utc_dt = pytz.utc.normalize(dt.astimezone(pytz.utc))
    return utc_dt

# ################################################################################################################################

def from_utc_to_local(dt, tz_name):
    """ What is the local time in the user-provided time zone name?
    """
    if not isinstance(dt, datetime):
        dt = dt_parse(dt)

    local_tz = pytz.timezone(tz_name)
    dt = local_tz.normalize(dt.astimezone(local_tz))
    return dt

# ################################################################################################################################

def _utcnow():
    """ See zato.common.util.utcnow for docstring.
    """
    return datetime.utcnow()

# ################################################################################################################################

def utcnow():
    """ A thin wrapper around datetime.utcnow added so that tests can mock it
    out and return their own timestamps at will.
    """
    return _utcnow()

# ################################################################################################################################

def _now(tz):
    """ See zato.common.util.utcnow for docstring.
    """
    return datetime.now(tz)

# ################################################################################################################################

def now(tz=None):
    """ A thin wrapper around datetime.now added so that tests can mock it
    out and return their own timestamps at will.
    """
    return _now(tz)

# ################################################################################################################################

def datetime_to_seconds(dt):
    """ Converts a datetime object to a number of seconds since UNIX epoch.
    """
    return (dt - _epoch).total_seconds()

# ################################################################################################################################

# Inspired by http://stackoverflow.com/a/9283563
def uncamelify(s, separator='-', elem_func=unicode.lower):
    """ Converts a CamelCaseName into a more readable one, e.g.
    will turn ILikeToReadWSDLDocsNotReallyNOPENotMeQ into
    i-like-to-read-wsdl-docs-not-really-nope-not-me-q or a similar one,
    depending on the value of separator and elem_func.
    """
    return separator.join(elem_func(elem) for elem in re.sub(_uncamelify_re, r' \1', s).split())

# ################################################################################################################################

def get_component_name(prefix='parallel'):
    """ Returns a name of the component issuing a given request so it's possible
    to trace which Zato component issued it.
    """
    return '{}/{}/{}/{}'.format(prefix, current_host(), os.getpid(), current_thread().name)

# ################################################################################################################################

def dotted_getattr(o, path):
    return reduce(getattr, path.split('.'), o)

# ################################################################################################################################

def hexlify(item, _hexlify=binascii_hexlify):
    """ Returns a nice hex version of a string given on input.
    """
    item = item if isinstance(item, unicode) else item.decode('utf8')
    return ' '.join(hex(ord(elem)) for elem in item)

# ################################################################################################################################

def validate_input_dict(cid, *validation_info):
    """ Checks that input belongs is one of allowed values.
    """
    for key_name, key, source in validation_info:
        if not source.has(key):
            msg = 'Invalid {}:[{}]'.format(key_name, key)
            log_msg = '{} (attrs: {})'.format(msg, source.attrs)

            logger.warning(log_msg)
            raise ZatoException(cid, msg)

# ################################################################################################################################

# Code below taken from tripod https://github.com/shayne/tripod/blob/master/tripod/sampler.py and slightly modified
# under the terms of LGPL (see LICENSE.txt file for details).

class SafePrettyPrinter(PrettyPrinter):
    def format(self, obj, context, maxlevels, level):
        try:
            return super(SafePrettyPrinter, self).format(
                obj, context, maxlevels, level)
        except Exception:
            return object.__repr__(obj)[:-1] + ' (bad repr)>', True, False

def spformat(obj, depth=None):
    return SafePrettyPrinter(indent=1, width=76, depth=depth).pformat(obj)

def formatvalue(v):
    s = spformat(v, depth=1).replace('\n', '')
    if len(s) > 12500:
        s = object.__repr__(v)[:-1] + ' (really long repr)>'
    return '=' + s

def get_stack(f, with_locals=False):
    limit = getattr(sys, 'tracebacklimit', None)

    frames = []
    n = 0
    while f is not None and (limit is None or n < limit):
        lineno, co = f.f_lineno, f.f_code
        name, filename = co.co_name, co.co_filename
        args = inspect.getargvalues(f)

        linecache.checkcache(filename)
        line = linecache.getline(filename, lineno, f.f_globals)
        if line:
            line = line.strip()
        else:
            line = None

        frames.append((filename, lineno, name, line, f.f_locals, args))
        f = f.f_back
        n += 1
    frames.reverse()

    out = []
    for filename, lineno, name, line, localvars, args in frames:
        out.append(' File "%s", line %d, in %s' % (filename, lineno, name))
        if line:
            out.append(' %s' % line.strip())

        if with_locals:
            args = inspect.formatargvalues(formatvalue=formatvalue, *args)
            out.append('\n Arguments: %s%s' % (name, args))

        if with_locals and localvars:
            out.append(' Local variables:\n')
            try:
                reprs = spformat(localvars)
            except Exception:
                reprs = 'failed to format local variables'
            out += [' ' + line for line in reprs.splitlines()]
            out.append('')
    return '\n'.join(out)

# ################################################################################################################################

def get_threads_traceback(pid):
    result = {}
    id_name = {th.ident: th.name for th in threading.enumerate()}

    for thread_id, frame in iteritems(sys._current_frames()):
        key = '{}:{}'.format(pid, id_name.get(thread_id, '(No name)'))
        result[key] = get_stack(frame, True)

    return result

# ################################################################################################################################

def get_greenlets_traceback(pid):
    result = {}
    for item in gc.get_objects():
        if not isinstance(item, (Greenlet, Hub)):
            continue
        if not item:
            continue

        key = '{}:{}'.format(pid, repr(item))
        result[key] = ''.join(get_stack(item.gr_frame, True))

    return result

# ################################################################################################################################

def dump_stacks(*ignored):
    pid = os.getpid()

    table = Texttable()
    table.set_cols_width((30, 90))
    table.set_cols_dtype(['t', 't'])

    rows = [['Proc:Thread/Greenlet', 'Traceback']]

    rows.extend(sorted(iteritems(get_threads_traceback(pid))))
    rows.extend(sorted(iteritems(get_greenlets_traceback(pid))))

    table.add_rows(rows)
    logger.info('\n' + table.draw())

# ################################################################################################################################

def register_diag_handlers():
    """ Registers diagnostic handlers dumping stacks, threads and greenlets on receiving a signal.
    """
    signal.signal(signal.SIGURG, dump_stacks)

# ################################################################################################################################

def parse_simple_type(value:'any_', convert_bool:'bool'=True) -> 'any_':
    if convert_bool:
        try:
            value = is_boolean(value)
        except VdtTypeError:
            # It's cool, not a boolean
            pass

    try:
        value = is_integer(value)
    except VdtTypeError:
        # OK, not an integer
        pass

    # Could be a dict or another simple type then
    value = parse_literal_dict(value)

    # Either parsed out or as it was received
    return value

# ################################################################################################################################

def parse_literal_dict(value:'str') -> 'str | anydict':
    try:
        value = literal_eval(value)
    except Exception:
        pass
    finally:
        return value

# ################################################################################################################################

def parse_extra_into_dict(lines:'str | bytes', convert_bool:'bool'=True):
    """ Creates a dictionary out of key=value lines.
    """
    if isinstance(lines, bytes):
        lines = lines.decode('utf8')

    _extra = {}

    if lines:
        extra = ';'.join(lines.splitlines())

        for line in extra.split(';'):
            original_line = line
            if line:

                line = line.strip()
                if line.startswith('#'):
                    continue

                line = line.split('=', 1)
                if not len(line) == 2:
                    raise ValueError('Each line must be a single key=value entry, not `{}`'.format(original_line))

                key, value = line
                value = value.strip()
                value = parse_simple_type(value, convert_bool)

                # OK, let's just treat it as string
                _extra[key.strip()] = value

    return _extra

# ################################################################################################################################

# Taken from http://plumberjack.blogspot.cz/2009/09/how-to-treat-logger-like-output-stream.html

class LoggerWriter:
    def __init__(self, logger, level):
        self.logger = logger
        self.level = level

    def write(self, message):
        if message != '\n':
            self.logger.log(self.level, message)

# ################################################################################################################################

def validate_xpath(expr):
    """ Evaluates an XPath expression thus confirming it is correct.
    """
    etree.XPath(expr)
    return True

# ################################################################################################################################

def get_haproxy_agent_pidfile(component_dir):
    json_config = loads(
        open(os.path.join(component_dir, 'config', 'repo', 'lb-agent.conf'), encoding='utf8').read()
        )
    return os.path.abspath(os.path.join(component_dir, json_config['pid_file']))

def store_pidfile(component_dir, pidfile=MISC.PIDFILE):
    open(os.path.join(component_dir, pidfile), 'w', encoding='utf8').write('{}'.format(os.getpid()))

# ################################################################################################################################

def get_kvdb_config_for_log(config):
    config = copy.deepcopy(config)
    if config.shadow_password_in_logs:
        config.password = SECRET_SHADOW
    return config

# ################################################################################################################################

def validate_tls_from_payload(payload, is_key=False):

    with NamedTemporaryFile(prefix='zato-tls-') as tf:
        payload = payload.encode('utf8') if isinstance(payload, unicode) else payload
        tf.write(payload)
        tf.flush()

        pem = open(tf.name, encoding='utf8').read()

        cert_info = crypto.load_certificate(crypto.FILETYPE_PEM, pem)
        cert_info = sorted(cert_info.get_subject().get_components())
        cert_info = '; '.join('{}={}'.format(k.decode('utf8'), v.decode('utf8')) for k, v in cert_info)

        if is_key:
            key_info = crypto.load_privatekey(crypto.FILETYPE_PEM, pem)
            key_info = '{}; {} bits'.format(TLS_KEY_TYPE[key_info.type()], key_info.bits())
            return '{}; {}'.format(key_info, cert_info)
        else:
            return cert_info

get_tls_from_payload = validate_tls_from_payload

# ################################################################################################################################

def get_tls_full_path(root_dir, component, info):
    return os.path.join(root_dir, component, fs_safe_name(info) + '.pem')

# ################################################################################################################################

def get_tls_ca_cert_full_path(root_dir, info):
    return get_tls_full_path(root_dir, TLS.DIR_CA_CERTS, info)

# ################################################################################################################################

def get_tls_key_cert_full_path(root_dir, info):
    return get_tls_full_path(root_dir, TLS.DIR_KEYS_CERTS, info)

# ################################################################################################################################

def store_tls(root_dir, payload, is_key=False):

    # Raises exception if it's not really a certificate.
    info = get_tls_from_payload(payload, is_key)

    pem_file_path = get_tls_full_path(root_dir, TLS.DIR_KEYS_CERTS if is_key else TLS.DIR_CA_CERTS, info)
    pem_file = open(pem_file_path, 'w', encoding='utf8')

    if has_portalocker:
        exception_to_catch = portalocker.LockException
    else:
        # Purposefully, catch an exception that will never be raised
        # so that we can actually get the traceback.
        exception_to_catch = ZeroDivisionError

    try:
        if has_portalocker:
            portalocker.lock(pem_file, portalocker.LOCK_EX)

        pem_file.write(payload)
        pem_file.close()

        os.chmod(pem_file_path, 0o640)

        return pem_file_path

    except exception_to_catch:
        pass # It's OK, something else is doing the same thing right now

# ################################################################################################################################

def replace_private_key(orig_payload):
    if isinstance(orig_payload, basestring):
        if isinstance(orig_payload, bytes):
            orig_payload = orig_payload.decode('utf8')
        for item in TLS.BEGIN_END:
            begin = '-----BEGIN {}PRIVATE KEY-----'.format(item)
            if begin in orig_payload:
                end = '-----END {}PRIVATE KEY-----'.format(item)

                begin_last_idx = orig_payload.find(begin) + len(begin) + 1
                end_preceeding_idx = orig_payload.find(end) -1

                return orig_payload[0:begin_last_idx] + SECRET_SHADOW + orig_payload[end_preceeding_idx:]

    # No private key at all in payload
    return orig_payload

# ################################################################################################################################

def delete_tls_material_from_fs(server, info, full_path_func):
    try:
        os.remove(full_path_func(server.tls_dir, info))
    except OSError as e:
        if e.errno == errno.ENOENT:
            # It's ok - some other worker must have deleted it already
            pass
        else:
            raise

# ################################################################################################################################

def ping_solr(config):
    result = urlparse(config.address)
    requests.get('{}://{}{}'.format(result.scheme, result.netloc, config.ping_path))

# ################################################################################################################################

def ping_odoo(conn):
    user_model = conn.get_model('res.users')
    ids = user_model.search([('login', '=', conn.login)])
    user_model.read(ids, ['login'])[0]['login']

# ################################################################################################################################

def ping_sap(conn):
    conn.ping()

# ################################################################################################################################

class StaticConfig(Bunch):
    def __init__(self, base_dir):
        # type: (str) -> None
        super(StaticConfig, self).__init__()
        self.base_dir = base_dir

    def read_file(self, full_path, file_name):
        # type: (str, str) -> None
        f = open(full_path, encoding='utf8')
        file_contents = f.read()
        f.close()

        # Convert to a Path object to prepare to manipulations ..
        full_path = Path(full_path)

        # .. this is the path to the directory containing the file
        # relative to the base directory, e.g. the "config/repo/static" part
        # in "/home/zato/server1/config/repo/static" ..
        relative_dir = Path(full_path.parent).relative_to(self.base_dir)

        # .. now, convert all the components from relative_dir into a nested Bunch of Bunch instances ..
        relative_dir_elems = list(relative_dir.parts)

        # .. start with ourselves ..
        _bunch = self

        # .. if there are no directories leading to the file, simply assign
        # its name to self and return ..
        if not relative_dir_elems:
            _bunch[file_name] = file_contents
            return

        # .. otherwise, if there are directories leading to the file,
        # iterate until they exist and convert their names to Bunch keys ..
        while relative_dir_elems:

            # .. name of a directory = a Bunch key ..
            elem = relative_dir_elems.pop(0)

            # .. attach to the parent Bunch as a new Bunch instance ..
            _bunch = _bunch.setdefault(elem, Bunch())

            # .. this was the last directory to visit so we can now attach the file name and its contents
            # to the Bunch instance representing this directory.
            if not relative_dir_elems:
                _bunch[file_name] = file_contents

    def read_directory(self, root_dir):
        for elem in Path(root_dir).rglob('*'): # type: Path
            full_path = str(elem)
            try:
                if elem.is_file():
                    self.read_file(full_path, elem.name)
            except Exception as e:
                logger.warning('Could not read file `%s`, e:`%s`', full_path, e.args)

# ################################################################################################################################

def get_basic_auth_credentials(auth):

    if not auth:
        return None, None

    prefix = 'Basic '
    if not auth.startswith(prefix):
        return None, None

    _, auth = auth.split(prefix)
    auth = b64decode(auth.strip())

    return auth.split(':', 1)

# ################################################################################################################################

def parse_tls_channel_security_definition(value):
    # type: (bytes) -> iterable(str, str)
    if not value:
        raise ValueError('No definition given `{}`'.format(repr(value)))
    else:
        if isinstance(value, bytes):
            value = value.decode('utf8')

    for line in value.splitlines():
        line = line.strip()

        if not line:
            continue

        if not '=' in line:
            raise ValueError("Line `{}` has no '=' key/value separator".format(line))

        # It's possible we will have multiple '=' symbols.
        sep_index = line.find('=')
        key, value = line[:sep_index], line[sep_index+1:]

        if not key:
            raise ValueError('Key missing in line `{}`'.format(line))

        if not value:
            raise ValueError('Value missing in line `{}`'.format(line))

        yield 'HTTP_X_ZATO_TLS_{}'.format(key.upper()), value

# ################################################################################################################################

def get_http_json_channel(name, service, cluster, security):
    return HTTPSOAP(None, '{}.json'.format(name), True, True, 'channel', 'plain_http', None, '/zato/json/{}'.format(name),
        None, '', None, SIMPLE_IO.FORMAT.JSON, service=service, cluster=cluster, security=security)

# ################################################################################################################################

def get_engine(args):
    return sa.create_engine(get_engine_url(args))

# ################################################################################################################################

def get_session(engine):
    session = orm.sessionmaker() # noqa
    session.configure(bind=engine)
    return session()

# ################################################################################################################################

def get_crypto_manager_from_server_config(config, repo_dir):

    priv_key_location = os.path.abspath(os.path.join(repo_dir, config.crypto.priv_key_location))

    cm = CryptoManager(priv_key_location=priv_key_location)
    cm.load_keys()

    return cm

# ################################################################################################################################

def get_odb_session_from_server_config(config, cm, odb_password_encrypted):

    engine_args = Bunch()
    engine_args.odb_type = config.odb.engine
    engine_args.odb_user = config.odb.username
    engine_args.odb_host = config.odb.host
    engine_args.odb_port = config.odb.port
    engine_args.odb_db_name = config.odb.db_name

    if odb_password_encrypted:
        engine_args.odb_password = cm.decrypt(config.odb.password) if config.odb.password else ''
    else:
        engine_args.odb_password = config.odb.password

    return get_session(get_engine(engine_args))

# ################################################################################################################################

def get_odb_session_from_component_dir(component_dir, config_file, CryptoManagerClass):

    repo_dir = get_repo_dir_from_component_dir(component_dir)
    cm = CryptoManagerClass.from_repo_dir(None, repo_dir, None)
    secrets_conf = get_config(repo_dir, 'secrets.conf', needs_user_config=False)
    config = get_config(repo_dir, config_file, crypto_manager=cm, secrets_conf=secrets_conf)

    return get_odb_session_from_server_config(config, None, False)

# ################################################################################################################################

def get_odb_session_from_server_dir(server_dir):

    # Zato
    from zato.common.crypto.api import ServerCryptoManager

    return get_odb_session_from_component_dir(server_dir, 'server.conf', ServerCryptoManager)

# ################################################################################################################################

def get_server_client_auth(
    config,
    repo_dir,
    cm,
    odb_password_encrypted,
    *,
    url_path=None,
) -> 'any_':
    """ Returns credentials to authenticate with against Zato's own inocation channels.
    """
    # This is optional on input
    url_path = url_path or ServiceConst.API_Admin_Invoke_Url_Path

    session = get_odb_session_from_server_config(config, cm, odb_password_encrypted)

    with closing(session) as session:

        # This will exist if config is read from server.conf,
        # otherwise, it means that it is based on scheduler.conf.
        token = config.get('main', {}).get('token')

        # This is server.conf ..
        if token:
            cluster = session.query(Server).\
                filter(Server.token == config.main.token).\
                one().cluster

        # .. this will be scheduler.conf.
        else:
            cluster_id = config.get('cluster', {}).get('id')
            cluster_id = cluster_id or 1
            cluster = session.query(Cluster).\
                filter(Cluster.id == cluster_id).\
                one()

        channel = session.query(HTTPSOAP).\
            filter(HTTPSOAP.cluster_id == cluster.id).\
            filter(HTTPSOAP.url_path == url_path).\
            filter(HTTPSOAP.connection== 'channel').\
            one()

        if channel.security_id:
            security = session.query(HTTPBasicAuth).\
                filter(HTTPBasicAuth.id == channel.security_id).\
                first()

            if security:
                if password:= security.password:
                    password = security.password.replace(SECRETS.PREFIX, '')
                    if password.startswith(SECRETS.Encrypted_Indicator):
                        if cm:
                            password = cm.decrypt(password)
                else:
                    password = ''
                return (security.username, password)

# ################################################################################################################################

def get_client_from_server_conf(
    server_dir,          # type: str
    require_server=True, # type: bool
    stdin_data=None,     # type: strnone
    *,
    url_path=None,       # type: strnone
    initial_wait_time=60 # type: int
) -> 'ZatoClient':

    # Imports go here to avoid circular dependencies
    from zato.client import get_client_from_server_conf as client_get_client_from_server_conf

    # Get the client object ..
    client = client_get_client_from_server_conf(
        server_dir,
        get_server_client_auth,
        get_config,
        stdin_data=stdin_data,
        url_path=url_path
    )

    # .. make sure the server is available ..
    if require_server:
        wait_for_zato_ping(client.address, initial_wait_time)

    # .. return the client to our caller now.
    return client

# ################################################################################################################################

def get_repo_dir_from_component_dir(component_dir:'str') -> 'str':
    return os.path.join(os.path.abspath(os.path.join(component_dir)), 'config', 'repo')

# ################################################################################################################################

django_sa_mappings = {
    'NAME': 'db_name',
    'HOST': 'host',
    'PORT': 'port',
    'USER': 'username',
    'PASSWORD': 'password',
    'odb_type': 'engine',
    'db_type': 'engine',
}

cli_sa_mappings = {
    'odb_db_name': 'db_name',
    'odb_host': 'host',
    'odb_port': 'port',
    'odb_user': 'username',
    'odb_password': 'password',
    'odb_type': 'engine',
}

# ################################################################################################################################

def get_engine_url(args):
    attrs = {}
    is_sqlite = False
    is_django = 'NAME' in args
    has_get = getattr(args, 'get', False)

    odb_type = getattr(args, 'odb_type', None)
    if odb_type:
        is_sqlite = odb_type == 'sqlite'
    else:
        is_sqlite = args.get('engine') == 'sqlite' or args.get('db_type') == 'sqlite'

    names = (
        'engine', 'username', 'password', 'host', 'port', 'name', 'db_name', 'db_type', 'sqlite_path', 'odb_type',
        'odb_user', 'odb_password', 'odb_host', 'odb_port', 'odb_db_name', 'odb_type', 'ENGINE', 'NAME', 'HOST', 'USER',
        'PASSWORD', 'PORT'
    )

    for name in names:
        if has_get:
            attrs[name] = args.get(name, '')
        else:
            attrs[name] = getattr(args, name, '')

    # Re-map Django params into SQLAlchemy params
    if is_django:
        for name in django_sa_mappings:
            value = attrs.get(name, ZATO_NOT_GIVEN)
            if value != ZATO_NOT_GIVEN:
                if not value and (name in 'db_type', 'odb_type'):
                    continue
                attrs[django_sa_mappings[name]] = value

    # Zato CLI to SQLAlchemy
    if not attrs.get('engine'):
        for name in cli_sa_mappings:
            value = attrs.get(name, ZATO_NOT_GIVEN)
            if value != ZATO_NOT_GIVEN:
                attrs[cli_sa_mappings[name]] = value

    # Re-map server ODB params into SQLAlchemy params
    if attrs['engine'] == 'sqlite':
        db_name = attrs.get('db_name')
        sqlite_path = attrs.get('sqlite_path')

        if db_name:
            attrs['sqlite_path'] = db_name

        if sqlite_path:
            attrs['db_name'] = sqlite_path

    return (engine_def_sqlite if is_sqlite else engine_def).format(**attrs)

# ################################################################################################################################

def startup_service_payload_from_path(name, value, repo_location):
    """ Reads payload from a local file. Abstracted out to ease in testing.
    """
    orig_path = value.replace('file://', '')
    if not os.path.isabs(orig_path):
        path = os.path.normpath(os.path.join(repo_location, orig_path))
    else:
        path = orig_path

    try:
        payload = open(path, encoding='utf8').read()
    except Exception:
        logger.warning(
            'Could not open payload path:`%s` `%s`, skipping startup service:`%s`, e:`%s`', orig_path, path, name, format_exc())
    else:
        return payload

# ################################################################################################################################

def invoke_startup_services(source, key, fs_server_config, repo_location, broker_client=None, service_name=None,
    skip_include=True, worker_store=None, is_sso_enabled=False):
    """ Invoked when we are the first worker and we know we have a broker client and all the other config is ready
    so we can publish the request to execute startup services. In the worst case the requests will get back to us but it's
    also possible that other workers are already running. In short, there is no guarantee that any server or worker in particular
    will receive the requests, only that there will be exactly one.
    """
    for name, payload in iteritems(fs_server_config.get(key, {})):

        # Don't invoke SSO services if the feature is not enabled
        if not is_sso_enabled:
            if 'zato.sso' in name:
                continue

        if service_name:

            # We are to skip this service:
            if skip_include:
                if name == service_name:
                    continue

            # We are to include this service only, any other is rejected
            else:
                if name != service_name:
                    continue

        if isinstance(payload, basestring) and payload.startswith('file://'):
            payload = startup_service_payload_from_path(name, payload, repo_location)
            if not payload:
                continue

        cid = new_cid()

        msg = {}
        msg['action'] = SERVICE.PUBLISH.value
        msg['service'] = name
        msg['payload'] = payload
        msg['cid'] = cid
        msg['channel'] = CHANNEL.STARTUP_SERVICE

        if broker_client:
            broker_client.invoke_async(msg)
        else:
            worker_store.on_message_invoke_service(msg, msg['channel'], msg['action'])

# ################################################################################################################################

def timeouting_popen(command, timeout, timeout_msg, rc_non_zero_msg, common_msg=''):
    """ Runs a command in background and returns its return_code, stdout and stderr.
    stdout and stderr will be None if return code = 0
    """
    stdout, stderr = None, None

    # Run the command
    p = Popen(command, stdout=PIPE, stderr=PIPE)

    # Sleep as long as requested and poll for results
    sleep(timeout)
    p.poll()

    if p.returncode is None:
        msg = timeout_msg + common_msg + 'command:[{}]'.format(command)
        raise Exception(msg.format(timeout))
    else:
        if p.returncode != 0:
            stdout, stderr = p.communicate()
            msg = rc_non_zero_msg + common_msg + 'command:[{}], return code:[{}], stdout:[{}], stderr:[{}] '.format(
                command, p.returncode, stdout, stderr)
            raise Exception(msg)

    return p.returncode

# ################################################################################################################################

def spawn_greenlet(callable, *args, **kwargs):
    """ Spawns a new greenlet and waits up to timeout seconds for its response. It is expected that the response never arrives
    because if it does, it means that there were some errors.
    """
    try:
        timeout = kwargs.pop('timeout', 0.2)
        g = spawn(callable, *args, **kwargs)
        gevent_sleep(0)
        g.join(timeout)

        if g.exception:
            type_, value, traceback = g.exc_info
            exc_type = Exception(value, str(g.exception))
            raise_(exc_type, None, traceback)

    except Timeout:
        pass # Timeout = good = no errors
    else:
        return g

# ################################################################################################################################

def get_logger_for_class(class_):
    return logging.getLogger('{}.{}'.format(inspect.getmodule(class_).__name__, class_.__name__))

# ################################################################################################################################

def get_worker_pids_by_parent(parent_pid:'int') -> 'intlist':
    """ Returns all children PIDs of the process whose PID is given on input.
    """
    # psutil
    import psutil

    return sorted(elem.pid for elem in psutil.Process(parent_pid).children())

# ################################################################################################################################

def get_worker_pids():
    """ Returns all sibling worker PIDs of the server process we are being invoked on, including our own worker too.
    """
    # psutil
    import psutil

    # This is our own process ..
    current_process = psutil.Process()

    # .. and this is its parent PID ..
    parent_pid = current_process.ppid()

    # .. now, we can return PIDs of all the workers.
    return get_worker_pids_by_parent(parent_pid)

# ################################################################################################################################

def update_bind_port(data, idx):
    address_info = urlparse(data.address)
    base, port = address_info.netloc.split(':')
    port = int(port) + idx

    data.address = '{}://{}:{}{}'.format(address_info.scheme, base, port, address_info.path)
    data.bind_port = port

# ################################################################################################################################

def start_connectors(worker_store, service_name, data):

    for idx, pid in enumerate(get_worker_pids()):

        if 'socket_method' in data and data.socket_method == ZMQ.METHOD_NAME.BIND:
            update_bind_port(data, idx)

        worker_store.server.invoke(service_name, data, pid=pid, is_async=True, data_format=DATA_FORMAT.DICT)

# ################################################################################################################################

def require_tcp_port(address):
    if not ':' in address:
        raise Exception('No TCP port in {}'.format(address))

    port = address.split(':')[-1]
    if not port.strip():
        raise Exception('No TCP port in {}'.format(address))

    try:
        int(port)
    except ValueError:
        raise Exception('Invalid TCP port in {}'.format(address))

# ################################################################################################################################

def update_apikey_username_to_channel(config):
    config.header = 'HTTP_{}'.format(config.get('header', '').upper().replace('-', '_'))

# ################################################################################################################################

def get_response_value(response):
    """ Extracts the actual response string from a response object produced by services.
    """
    return (response.payload.getvalue() if hasattr(response.payload, 'getvalue') else response.payload) or ''

# ################################################################################################################################

def get_lb_agent_json_config(repo_dir):
    return loads(open(os.path.join(repo_dir, 'lb-agent.conf'), encoding='utf8').read())

# ################################################################################################################################

def parse_cmd_line_options(argv):
    options = argv.split(CLI_ARG_SEP)
    options = '\n'.join(options)
    return parse_extra_into_dict(options)

# ################################################################################################################################

def get_sa_model_columns(model):
    """ Returns all columns (as string) of an input SQLAlchemy model.
    """
    return [elem.key for elem in model.__table__.columns]

# ################################################################################################################################

def is_class_pubsub_hook(class_):
    """ Returns True if input class subclasses PubSubHook.
    """
    # Imported here to avoid circular dependencies
    from zato.server.service import PubSubHook
    return issubclass(class_, PubSubHook) and (class_ is not PubSubHook)

# ################################################################################################################################

def ensure_pubsub_hook_is_valid(self, input, instance, attrs):
    """ An instance hook that validates if an optional pub/sub hook given on input actually subclasses PubSubHook.
    """
    if input.get('hook_service_id'):
        impl_name = self.server.service_store.id_to_impl_name[input.hook_service_id]
        details = self.server.service_store.services[impl_name]
        if not is_class_pubsub_hook(details['service_class']):
            raise ValueError('Service `{}` is not a PubSubHook subclass'.format(details['name']))

# ################################################################################################################################

def is_func_overridden(func):
    """ Returns True if input func was overridden by user in a subclass - used to decide
    whether users implemented a given hook. If there is a special internal marker in input arguments,
    it means that it is an internal function from parent class, not a user-defined one.
    """
    if func and is_method(func):
        func_defaults = func.__defaults__ if PY3 else func.im_func.func_defaults

        # Only internally defined methods will fulfill conditions that they have default arguments
        # and one of them is our no-op marker, hence if we negate it and the result is True,
        # it means it must have been a user-defined method.
        if not (func_defaults and isinstance(func_defaults, tuple) and zato_no_op_marker in func_defaults):
            return True

# ################################################################################################################################

def get_sql_engine_display_name(engine, fs_sql_config):
    display_name = None
    for key, value in fs_sql_config.items():
        if key == engine:
            display_name = value.get('display_name')
            break

    if not display_name:
        raise ValueError('Could not find display name for engine `{}` in config `{}`'.format(
            engine, fs_sql_config))
    else:
        return display_name

# ################################################################################################################################

def pretty_format_float(value):
    return ('%f' % value).rstrip('0').rstrip('.') if value else value

# ################################################################################################################################
# The slugify function below is taken from Django:

"""
Copyright (c) Django Software Foundation and individual contributors.
All rights reserved.

Redistribution and use in source and binary forms, with or without modification,
are permitted provided that the following conditions are met:

    1. Redistributions of source code must retain the above copyright notice,
       this list of conditions and the following disclaimer.

    2. Redistributions in binary form must reproduce the above copyright
       notice, this list of conditions and the following disclaimer in the
       documentation and/or other materials provided with the distribution.

    3. Neither the name of Django nor the names of its contributors may be used
       to endorse or promote products derived from this software without
       specific prior written permission.

THIS SOFTWARE IS PROVIDED BY THE COPYRIGHT HOLDERS AND CONTRIBUTORS "AS IS" AND
ANY EXPRESS OR IMPLIED WARRANTIES, INCLUDING, BUT NOT LIMITED TO, THE IMPLIED
WARRANTIES OF MERCHANTABILITY AND FITNESS FOR A PARTICULAR PURPOSE ARE
DISCLAIMED. IN NO EVENT SHALL THE COPYRIGHT OWNER OR CONTRIBUTORS BE LIABLE FOR
ANY DIRECT, INDIRECT, INCIDENTAL, SPECIAL, EXEMPLARY, OR CONSEQUENTIAL DAMAGES
(INCLUDING, BUT NOT LIMITED TO, PROCUREMENT OF SUBSTITUTE GOODS OR SERVICES;
LOSS OF USE, DATA, OR PROFITS; OR BUSINESS INTERRUPTION) HOWEVER CAUSED AND ON
ANY THEORY OF LIABILITY, WHETHER IN CONTRACT, STRICT LIABILITY, OR TORT
(INCLUDING NEGLIGENCE OR OTHERWISE) ARISING IN ANY WAY OUT OF THE USE OF THIS
SOFTWARE, EVEN IF ADVISED OF THE POSSIBILITY OF SUCH DAMAGE.
"""

def slugify(value, allow_unicode=False):
    """ Convert to ASCII if 'allow_unicode' is False. Convert spaces to underscores.
    Remove characters that aren't alphanumerics, underscores, or hyphens.
    Convert to lowercase. Also strip leading and trailing whitespace.
    """
    if allow_unicode:
        value = unicodedata.normalize('NFKC', value)
        value = re.sub('[^\w\s-]', '', value, flags=re.U).strip().lower() # noqa: W605
        return re.sub('[-\s]+', '_', value, flags=re.U) # noqa: W605
    value = unicodedata.normalize('NFKD', value).encode('ascii', 'ignore').decode('ascii')
    value = re.sub('[^\w\s-]', '', value).strip().lower() # noqa: W605
    return re.sub('[-\s]+', '_', value) # noqa: W605

# ################################################################################################################################

def wait_for_predicate(
    predicate_func, # type: callable_
    timeout,        # type: int
    interval,       # type: float
    log_msg_details=None, # type: strnone
    needs_log=True,       # type: bool
    *args,   # type: any_
    **kwargs # type: any_
) -> 'bool':

    # Try out first, perhaps it already fulfilled
    is_fulfilled = bool(predicate_func(*args, **kwargs))

    # Use an explicit loop index for reporting
    loop_idx = 1

    # After that many seconds, we are going to start logging the fact that we are still waiting.
    # In this way, we do not need to log information about all the predicates that finish quickly.
    log_after_seconds = 5

    # Perhaps we can already return and we enter this branch if we cannot ..
    if not is_fulfilled:

        # For later use
        start = datetime.utcnow()

        # The time at which we will start to log details
        log_after  = start + timedelta(seconds=log_after_seconds)

        # We will wait for the predicate until this time
        wait_until = start + timedelta(seconds=timeout)

        # Optionally, we may already have something to log
        if (datetime.utcnow() > log_after) and needs_log and log_msg_details:
            logger.info('Waiting for %s (#%s -> %ss)', log_msg_details, loop_idx, interval)

        # Keep looping until the predicate is fulfilled ..
        while not is_fulfilled:

            # .. sleep for a moment ..
            gevent_sleep(interval)

            # .. for later use ..
            now = datetime.utcnow()

            # .. return if we have run out of time ..
            if now > wait_until:
                break

            # .. optionally, log the current state ..
            if (now > log_after) and needs_log and log_msg_details:
                logger.info('Waiting for %s (#%s -> %ss)', log_msg_details, loop_idx, interval)

            # .. otherwise, check if we have the predicate fulfilled already ..
            is_fulfilled = predicate_func(*args, **kwargs)

            # .. keep looping ..
            loop_idx += 1

    # .. at this point, the predicate is fulfilled or we have run out of time ..
    # .. but, in either case, we can return the result to our caller.
    return is_fulfilled

# ################################################################################################################################

def wait_for_dict_key_by_get_func(
    get_key_func, # type: callable_
    key,          # type: any_
    timeout=9999,# type: int
    interval=0.01 # type: float
) -> 'any_':

    # In this function, we wait for a key through a user-provided get-key function,
    # which may be different than dict.get, e.g. topic_api.get_topic_by_name.

    def _predicate_dict_key(*_ignored_args, **_ignored_kwargs) -> 'any_':
        try:
            value = get_key_func(key)
            return value
        except KeyError:
            return False

    return wait_for_predicate(_predicate_dict_key, timeout, interval, log_msg_details=f'dict key -> `{key}`')

# ################################################################################################################################

def wait_for_dict_key(
    _dict,        # type: anydict
    key,          # type: any_
    timeout=9999, # type: int
    interval=0.01 # type: float
) -> 'any_':

    # In this function, we wait for a key by accessing the dict object directly,
    # using the dict's own .get method.

    def _predicate_dict_key(*_ignored_args, **_ignored_kwargs) -> 'any_':
        value = _dict.get(key)
        return value

    return wait_for_dict_key_by_get_func(_predicate_dict_key, key, timeout, interval)

# ################################################################################################################################

def wait_for_file(full_path:'str', timeout:'int'=9999, interval:'float'=0.01) -> 'any_':

    def _predicate_wait_for_file(*_ignored_args, **_ignored_kwargs) -> 'any_':

        file_exists = os.path.exists(full_path)

        # If the file already exists, wait a little longer to make sure
        # that everything that needs to be saved in there is actually saved.
        if file_exists:
            sleep(0.2)

        return file_exists

    return wait_for_predicate(_predicate_wait_for_file, timeout, interval, log_msg_details=f'path -> `{full_path}`')

# ################################################################################################################################

def hex_sequence_to_bytes(elems):
    # type: (str) -> bytes

    elems = [int(elem.strip(), 16) for elem in elems.split()]
    elems = [chr(elem) for elem in elems]
    elems = [bytes(elem, 'utf8') for elem in elems]

    return b''.join(elems)

# ################################################################################################################################

def tabulate_dictlist(data:'dictlist', skip_keys:'listnone'=None) -> 'str':

    # stdlib
    from copy import deepcopy

    # Tabulate
    from tabulate import tabulate

    # Return early if there is not anything that we can tabulate
    if not data:
        return ''

    # If we have keys to skip, we need re-build the dictionary without these keys first.
    if skip_keys:
        skip_keys = skip_keys if isinstance(skip_keys, list) else [skip_keys]
        _data = []
        for elem in data:
            _elem = deepcopy(elem)
            for key in skip_keys:
                _elem.pop(key, None)
            _data.append(_elem)
        data = _data

    # We assume that all elements will have the same keys
    elem0 = data[0]
    len_keys = len(elem0)

    # We align all the columns to the left hand side
    col_align = ('left',) * len_keys

    return tabulate(data, headers='keys', tablefmt='pretty', colalign=col_align)

# ################################################################################################################################

<<<<<<< HEAD
def needs_suffix(item:'any_') -> 'bool':
    if isinstance(item, int):
        len_item = item
    else:
        len_item = len(item)
    return len_item == 0 or len_item > 1
=======
def get_new_tmp_full_path(file_name:'str'='', *, prefix:'str'='', suffix:'str'='', random_suffix:'str'='') -> 'str':

    if prefix:
        prefix = f'{prefix}-'

    if not random_suffix:
        random_suffix = uuid4().hex

    # This may be provided by users on input
    file_name = file_name or 'zato-tmp-' + prefix + random_suffix

    if suffix:
        file_name += f'-{suffix}'

    tmp_dir = gettempdir()
    full_path = os.path.join(tmp_dir, file_name)

    return full_path

# ################################################################################################################################

def get_ipc_pid_port_path(cluster_name:'str', server_name:'str', pid:'int') -> 'str':

    # This is where the file name itself ..
    file_name = ModuleCtx.PID_To_Port_Pattern.format(
        cluster_name=cluster_name,
        server_name=server_name,
        pid=pid,
    )

    # .. make sure the name is safe to use in the file-system ..
    file_name = fs_safe_name(file_name)

    # .. now, we can obtain a full path to a temporary directory ..
    full_path = get_new_tmp_full_path(file_name)

    # .. and return the result to our caller.
    return full_path

# ################################################################################################################################

def save_ipc_pid_port(cluster_name:'str', server_name:'str', pid:'int', port:'int') -> 'None':

    # Make sure we store a string ..
    port = str(port)

    # .. get a path where we can save it ..
    path = get_ipc_pid_port_path(cluster_name, server_name, pid)

    # .. and do save it now.
    with open_w(path) as f:
        _ = f.write(port)
        f.flush()

# ################################################################################################################################

def load_ipc_pid_port(cluster_name:'str', server_name:'str', pid:'int') -> 'int':

    # Get a path to load the port from ..
    path = get_ipc_pid_port_path(cluster_name, server_name, pid)

    # .. wait until the file exists (which may be required when the server starts up) ..
    wait_for_file(path, interval=2.5)

    # .. load it now ..
    with open_r(path) as f:
        data = f.read()
        data = data.strip()
        out = int(data)

    return out

# ################################################################################################################################

def make_list_from_string_list(value:'str', separator:'str') -> 'strlist':

    value = value.split(separator) # type: ignore
    value = [elem.strip() for elem in value if elem] # type: ignore

    return value
>>>>>>> 683ae439

# ################################################################################################################################<|MERGE_RESOLUTION|>--- conflicted
+++ resolved
@@ -2060,14 +2060,15 @@
 
 # ################################################################################################################################
 
-<<<<<<< HEAD
 def needs_suffix(item:'any_') -> 'bool':
     if isinstance(item, int):
         len_item = item
     else:
         len_item = len(item)
     return len_item == 0 or len_item > 1
-=======
+
+# ################################################################################################################################
+
 def get_new_tmp_full_path(file_name:'str'='', *, prefix:'str'='', suffix:'str'='', random_suffix:'str'='') -> 'str':
 
     if prefix:
@@ -2148,6 +2149,5 @@
     value = [elem.strip() for elem in value if elem] # type: ignore
 
     return value
->>>>>>> 683ae439
 
 # ################################################################################################################################