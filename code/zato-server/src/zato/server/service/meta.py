# -*- coding: utf-8 -*-

"""
Copyright (C) 2014 Dariusz Suchojad <dsuch at zato.io>

Licensed under LGPLv3, see LICENSE.txt for terms and conditions.
"""

from __future__ import absolute_import, division, print_function, unicode_literals

# stdlib
from contextlib import closing
from inspect import getmodule, isclass
from itertools import chain
from logging import getLogger
from time import time
from traceback import format_exc

# Bunch
from bunch import bunchify

# SQLAlchemy
from sqlalchemy import Boolean, Integer

# Zato
from zato.common import NO_DEFAULT_VALUE, ZATO_NOT_GIVEN
from zato.common.odb.model import Base, Cluster
from zato.server.service import Bool as BoolSIO, Int as IntSIO
from zato.server.service.internal import AdminSIO

logger = getLogger(__name__)

singleton = object()

sa_to_sio = {
    Boolean: BoolSIO,
    Integer: IntSIO
}

req_resp = {
    'Create': 'create',
    'Edit': 'edit',
    'GetList': 'get_list',
    'Delete': 'delete',
    'Ping': 'ping',
}


def get_io(attrs, elems_name, is_edit, is_required, is_output, is_get_list, has_cluster_id):

    # This can be either a list or an SQLAlchemy object
    elems = attrs.get(elems_name) or []

    # Generate elems out of SQLAlchemy tables, including calls to ForceType's subclasses, such as Bool or Int.

    if elems and isclass(elems) and issubclass(elems, Base):
        columns = []
        for column in [elem for elem in elems._sa_class_manager.mapper.mapped_table.columns]:

            # Each model has a cluster_id column but it's not really needed for anything on output
            if column.name == 'cluster_id' and is_output:
                continue

            # We already have cluster_id and don't need a ForceType'd one.
            if column.name == 'cluster_id' and has_cluster_id:
                continue

            if column.name in attrs.skip_input_params:
                continue

            # We're building SimpleIO.input/output_required here so any nullable columns
            # should not be taken into account. They will be included the next time get_io
            # is called, i.e. to build SimpleIO.input/output_optional.
            if is_required and column.nullable:
                continue

            # We never return passwords
            if column.name == 'password' and is_get_list:
                continue

            if column.name == 'id':
                if is_edit:
                    pass
                else:
                    continue # Create or GetList

            for k, v in sa_to_sio.items():
                if isinstance(column.type, k):
                    columns.append(v(column.name))
                    break
            else:
                columns.append(column.name)

        # Override whatever objects it used to be
        elems = columns

    return elems

def update_attrs(cls, name, attrs):

    attrs = bunchify(attrs)
    mod = getmodule(cls)

    attrs.elem = getattr(mod, 'elem')
    attrs.label = getattr(mod, 'label')
    attrs.model = getattr(mod, 'model')
    attrs.output_required_extra = getattr(mod, 'output_required_extra', [])
    attrs.output_optional_extra = getattr(mod, 'output_optional_extra', [])
    attrs.get_data_func = getattr(mod, 'list_func')
    attrs.def_needed = getattr(mod, 'def_needed', False)
    attrs.initial_input = getattr(mod, 'initial_input', {})
    attrs.skip_input_params = getattr(mod, 'skip_input_params', [])
    attrs.skip_output_params = getattr(mod, 'skip_output_params', [])
    attrs.instance_hook = getattr(mod, 'instance_hook', None)
    attrs.response_hook = getattr(mod, 'response_hook', None)
    attrs.publish_on_delete = getattr(mod, 'publish_on_delete', True)
    attrs.delete_hook = getattr(mod, 'delete_hook', None)
    attrs.broker_message_hook = getattr(mod, 'broker_message_hook', None)
    attrs.extra_delete_attrs = getattr(mod, 'extra_delete_attrs', [])
    attrs.input_required_extra = getattr(mod, 'input_required_extra', [])
    attrs.create_edit_input_required_extra = getattr(mod, 'create_edit_input_required_extra', [])
    attrs.create_edit_rewrite = getattr(mod, 'create_edit_rewrite', [])
    attrs.check_existing_one = getattr(mod, 'check_existing_one', True)

    default_value = getattr(mod, 'default_value', singleton)
    default_value = NO_DEFAULT_VALUE if default_value is singleton else default_value
    attrs.default_value = default_value

    attrs.is_edit = False
    attrs.is_create_edit = False

    if name == 'GetList':
        # get_sio sorts out what is required and what is optional.
        attrs.output_required = attrs.model
        attrs.output_optional = attrs.model
    else:

        attrs.broker_message = getattr(mod, 'broker_message')
        attrs.broker_message_prefix = getattr(mod, 'broker_message_prefix')

        if name in('Create', 'Edit'):
            attrs.input_required = attrs.model
            attrs.input_optional = attrs.model
            attrs.is_edit = name == 'Edit'
            attrs.is_create_edit = True

    return attrs

class AdminServiceMeta(type):

    @staticmethod
    def get_sio(attrs, name, input_required=None, output_required=None):

        sio = {
            'input_required': input_required or ['cluster_id'],
            'output_required': output_required if output_required is not None else ['id', 'name']
        }

        class SimpleIO(AdminSIO):
            request_elem = 'zato_{}_{}_request'.format(attrs.elem, req_resp[name])
            response_elem = 'zato_{}_{}_response'.format(attrs.elem, req_resp[name])
            input_required = sio['input_required'] + attrs['input_required_extra']

            for param in attrs['skip_input_params']:
                if param in input_required:
                    input_required.remove(param)

            input_optional = []
            output_required = sio['output_required'] + attrs['output_required_extra']
            output_optional = attrs['output_optional_extra']
            default_value = attrs.default_value

        for io in 'input', 'output':
            for req in 'required', 'optional':
                _name = '{}_{}'.format(io, req)

                is_required = 'required' in req
                is_output = 'output' in io
                is_get_list = name=='GetList'

                sio_elem = getattr(SimpleIO, _name)
                sio_elem.extend(get_io(attrs, _name, attrs.get('is_edit'), is_required, is_output, is_get_list, 'cluster_id' in sio_elem))

                if attrs.is_create_edit and is_required:
                    sio_elem.extend(attrs.create_edit_input_required_extra)

                # Sorts and removes duplicates
                setattr(SimpleIO, _name, sorted(list(set(sio_elem))))

        for skip_name in attrs.skip_output_params:
            for attr_names in chain([SimpleIO.output_required, SimpleIO.output_optional]):
                if skip_name in attr_names:
                    attr_names.remove(skip_name)

        return SimpleIO

class GetListMeta(AdminServiceMeta):
    """ A metaclass customizing the creation of services returning lists of objects.
    """
    def __init__(cls, name, bases, attrs):
        attrs = update_attrs(cls, name, attrs)
        cls.SimpleIO = GetListMeta.get_sio(attrs, name)
        cls.handle = GetListMeta.handle(attrs)
        cls.get_data = GetListMeta.get_data(attrs.get_data_func)
        return super(GetListMeta, cls).__init__(cls)

    @staticmethod
    def get_data(get_data_func):
        def get_data_impl(self, session):
            return get_data_func(session, self.request.input.cluster_id, False)
        return get_data_impl

    @staticmethod
    def handle(attrs):
        def handle_impl(self):
            with closing(self.odb.session()) as session:
                self.response.payload[:] = self.get_data(session)

            if attrs.response_hook:
                attrs.response_hook(self, self.request.input, None, attrs, 'get_list')

        return handle_impl

class CreateEditMeta(AdminServiceMeta):
    is_create = False
    output_required = ('id', 'name')

    def __init__(cls, name, bases, attrs):
        attrs = update_attrs(cls, name, attrs)
        cls.SimpleIO = CreateEditMeta.get_sio(attrs, name)
        cls.handle = CreateEditMeta.handle(attrs)
        return super(CreateEditMeta, cls).__init__(cls)

    @staticmethod
    def handle(attrs):
        def handle_impl(self):
            input = self.request.input
            input.update(attrs.initial_input)
            verb = 'edit' if attrs.is_edit else 'create'
            old_name = None

            with closing(self.odb.session()) as session:
                try:

                    if attrs.check_existing_one:

                        # Let's see if we already have an instance of that name before committing
                        # any stuff to the database. However, this is wrapped in an if condition
                        # because certain models don't have the .name attribute.
    
                        existing_one = session.query(attrs.model).\
                            filter(Cluster.id==input.cluster_id).\
                            filter(attrs.model.name==input.name)
    
                        if attrs.is_edit:
                            existing_one = existing_one.filter(attrs.model.id!=input.id)
    
                        existing_one = existing_one.first()
    
                        if existing_one and not attrs.is_edit:
                            raise Exception('{} [{}] already exists on this cluster'.format(
                                attrs.label[0].upper() + attrs.label[1:], input.name))

                    if attrs.is_edit:
                        instance = session.query(attrs.model).filter_by(id=input.id).one()
                        old_name = instance.name
                    else:
                        instance = attrs.model()

                    instance.fromdict(input, exclude=['password'], allow_pk=True)

                    # Now that we have an instance which is known not to be a duplicate
                    # we can possibly invoke a customization function before we commit
                    # anything to the database.
                    if attrs.instance_hook:
                        attrs.instance_hook(self, input, instance, attrs)

                    session.add(instance)
                    session.commit()

                except Exception, e:
                    msg = 'Could not {} the object, e:`%s`'.format(verb)
                    logger.error(msg, format_exc(e))
                    session.rollback()
                    raise
                else:

                    if attrs.def_needed:
                        def_ = session.query(attrs.def_needed).filter_by(id=input.def_id).one()
                        input.def_name = def_.name

                    action = getattr(attrs.broker_message, attrs.broker_message_prefix + verb.upper()).value
                    input.id = instance.id
                    input.action = action
                    input.old_name = old_name

                    if attrs.broker_message_hook:
                        attrs.broker_message_hook(self, input, instance, attrs, 'create_edit')

                    self.broker_client.publish(input)

                    for name in chain(attrs.create_edit_rewrite, self.SimpleIO.output_required):
                        value = getattr(instance, name, singleton)
                        if value is singleton:
                            value = input[name]

                        setattr(self.response.payload, name, value)

                    if attrs.response_hook:
                        attrs.response_hook(self, input, instance, attrs, 'create_edit')

        return handle_impl

class DeleteMeta(AdminServiceMeta):
    def __init__(cls, name, bases, attrs):
        attrs = update_attrs(cls, name, attrs)
        cls.SimpleIO = DeleteMeta.get_sio(attrs, name, ['id'], [])
        cls.handle = DeleteMeta.handle(attrs)
        return super(DeleteMeta, cls).__init__(cls)

    @staticmethod
    def handle(attrs):
        def handle_impl(self):
            with closing(self.odb.session()) as session:
                try:
                    instance = session.query(attrs.model).\
                        filter(attrs.model.id==self.request.input.id).\
                        one()

                    session.delete(instance)
                    #session.commit()
                except Exception, e:
                    msg = 'Could not delete {}, e:`%s`'.format(attrs.label)
                    self.logger.error(msg, format_exc(e))
                    session.rollback()

                    raise
                else:
                    self.request.input.action = getattr(attrs.broker_message, attrs.broker_message_prefix + 'DELETE').value
                    self.request.input.name = getattr(instance, 'name', ZATO_NOT_GIVEN)

                    for name in attrs.extra_delete_attrs:
                        self.request.input[name] = getattr(instance, name)

                    if attrs.broker_message_hook:
                        attrs.broker_message_hook(self, self.request.input, instance, attrs, 'delete')

<<<<<<< HEAD
                    if attrs.publish_on_delete:
                        self.broker_client.publish(self.request.input)
=======
                    self.logger.warn('ppp')
                    self.broker_client.publish(self.request.input)
                    self.logger.warn('aaa')
>>>>>>> e4d1ed76

                    if attrs.delete_hook:
                        attrs.delete_hook(self, self.request.input, instance, attrs)

        return handle_impl

class PingMeta(AdminServiceMeta):
    def __init__(cls, name, bases, attrs):
        attrs = update_attrs(cls, name, attrs)
        cls.SimpleIO = PingMeta.get_sio(attrs, name, ['id'], ['info'])
        cls.handle = PingMeta.handle(attrs)
        return super(PingMeta, cls).__init__(cls)

    @staticmethod
    def handle(attrs):
        def handle_impl(self):
            with closing(self.odb.session()) as session:
                config = session.query(attrs.model).\
                    filter(attrs.model.id==self.request.input.id).\
                    one()

                start_time = time()
                self.ping(config)
                response_time = time() - start_time

                self.response.payload.info = 'Ping issued in {0:03.4f} s, check server logs for details, if any.'.format(
                    response_time)

        return handle_impl<|MERGE_RESOLUTION|>--- conflicted
+++ resolved
@@ -345,14 +345,8 @@
                     if attrs.broker_message_hook:
                         attrs.broker_message_hook(self, self.request.input, instance, attrs, 'delete')
 
-<<<<<<< HEAD
                     if attrs.publish_on_delete:
                         self.broker_client.publish(self.request.input)
-=======
-                    self.logger.warn('ppp')
-                    self.broker_client.publish(self.request.input)
-                    self.logger.warn('aaa')
->>>>>>> e4d1ed76
 
                     if attrs.delete_hook:
                         attrs.delete_hook(self, self.request.input, instance, attrs)
