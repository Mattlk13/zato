--- conflicted
+++ resolved
@@ -196,26 +196,12 @@
         self.user_data = Bunch() # Arbitrary user-defined data
         self._disconnect_requested = False # Have we been asked to disconnect this client?
 
-<<<<<<< HEAD
-        # Audit log configuration
-        self.is_audit_log_sent_active     = self.config.get('is_audit_log_sent_active')     # type: bool
-        self.is_audit_log_received_active = self.config.get('is_audit_log_received_active') # type: bool
-
-        if self.is_audit_log_sent_active or self.is_audit_log_received_active:
-
-            # These may be string objects
-            self.config.max_len_messages_sent     = int(self.config.max_len_messages_sent)
-            self.config.max_len_messages_received = int(self.config.max_len_messages_received)
-
-            self.parallel_server.set_up_object_audit_log(_audit_msg_type, self.pub_client_id, self.config, False)
-=======
         # Audit log configuration ..
         self.is_audit_log_sent_active     = self.config.get('is_audit_log_sent_active')     # type: bool
         self.is_audit_log_received_active = self.config.get('is_audit_log_received_active') # type: bool
 
         # .. and audit log setup.
         self.parallel_server.set_up_object_audit_log_by_config(_audit_msg_type, self.pub_client_id, self.config, False)
->>>>>>> e58254db
 
         # This will be populated by the on_vault_mount_point_needed hook
         self.vault_mount_point = None
